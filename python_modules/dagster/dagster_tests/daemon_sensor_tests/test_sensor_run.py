import random
import string
import sys
import tempfile
import time
from contextlib import ExitStack, contextmanager

import pendulum
import pytest

from dagster import (
    Any,
    AssetKey,
    AssetMaterialization,
    AssetObservation,
    AssetSelection,
    DagsterRunStatus,
    Field,
    JobSelector,
    Output,
    RepositorySelector,
    asset,
    build_asset_sensor,
    define_asset_job,
    graph,
    load_assets_from_current_module,
    materialize,
    multi_asset_sensor,
    repository,
    run_failure_sensor,
)
from dagster._core.definitions.decorators.sensor_decorator import asset_sensor, sensor
from dagster._core.definitions.run_request import InstigatorType
from dagster._core.definitions.run_status_sensor_definition import run_status_sensor
from dagster._core.definitions.sensor_definition import DefaultSensorStatus, RunRequest, SkipReason
from dagster._core.events import DagsterEventType
from dagster._core.execution.api import execute_pipeline
from dagster._core.host_representation import ExternalInstigatorOrigin, ExternalRepositoryOrigin
from dagster._core.instance import DagsterInstance
from dagster._core.scheduler.instigation import InstigatorState, InstigatorStatus, TickStatus
from dagster._core.storage.event_log.base import EventRecordsFilter
from dagster._core.test_utils import (
    SingleThreadPoolExecutor,
    create_test_daemon_workspace,
    instance_for_test,
    wait_for_futures,
)
from dagster._daemon import get_default_daemon_logger
from dagster._daemon.sensor import execute_sensor_iteration, execute_sensor_iteration_loop
from dagster._legacy import pipeline, solid
from dagster._seven.compat.pendulum import create_pendulum_time, to_timezone

from .conftest import workspace_load_target


@asset
def a():
    return 1


@asset
def b(a):
    return a + 1


@asset
def c(a):
    return a + 2


asset_job = define_asset_job("abc", selection="*")


@solid
def the_solid(_):
    return 1


@pipeline
def the_pipeline():
    the_solid()


@graph()
def the_graph():
    the_solid()


the_job = the_graph.to_job()


@solid(config_schema=Field(Any))
def config_solid(_):
    return 1


@pipeline
def config_pipeline():
    config_solid()


@graph()
def config_graph():
    config_solid()


@solid
def foo_solid():
    yield AssetMaterialization(asset_key=AssetKey("foo"))
    yield Output(1)


@pipeline
def foo_pipeline():
    foo_solid()


@solid
def foo_observation_solid():
    yield AssetObservation(asset_key=AssetKey("foo"), metadata={"text": "FOO"})
    yield Output(5)


@pipeline
def foo_observation_pipeline():
    foo_observation_solid()


@solid
def hanging_solid():
    start_time = time.time()
    while True:
        if time.time() - start_time > 10:
            return
        time.sleep(0.5)


@pipeline
def hanging_pipeline():
    hanging_solid()


@solid
def failure_solid():
    raise Exception("womp womp")


@pipeline
def failure_pipeline():
    failure_solid()


@graph()
def failure_graph():
    failure_solid()


failure_job = failure_graph.to_job()


@sensor(job_name="the_pipeline")
def simple_sensor(context):
    if not context.last_completion_time or not int(context.last_completion_time) % 2:
        return SkipReason()

    return RunRequest(run_key=None, run_config={}, tags={})


@sensor(job_name="the_pipeline")
def always_on_sensor(_context):
    return RunRequest(run_key=None, run_config={}, tags={})


@sensor(job_name="the_pipeline")
def run_key_sensor(_context):
    return RunRequest(run_key="only_once", run_config={}, tags={})


@sensor(job_name="the_pipeline")
def error_sensor(context):
    context.update_cursor("the exception below should keep this from being persisted")
    raise Exception("womp womp")


@sensor(job_name="the_pipeline")
def wrong_config_sensor(_context):
    return RunRequest(run_key="bad_config_key", run_config={"bad_key": "bad_val"}, tags={})


@sensor(job_name="the_pipeline", minimum_interval_seconds=60)
def custom_interval_sensor(_context):
    return SkipReason()


@sensor(job_name="the_pipeline")
def skip_cursor_sensor(context):
    if not context.cursor:
        cursor = 1
    else:
        cursor = int(context.cursor) + 1

    context.update_cursor(str(cursor))
    return SkipReason()


@sensor(job_name="the_pipeline")
def run_cursor_sensor(context):
    if not context.cursor:
        cursor = 1
    else:
        cursor = int(context.cursor) + 1

    context.update_cursor(str(cursor))
    return RunRequest(run_key=None, run_config={}, tags={})


@asset
def asset_a():
    return 1


@asset
def asset_b():
    return 2


@multi_asset_sensor(asset_keys=[AssetKey("asset_a"), AssetKey("asset_b")], job=the_job)
def asset_a_and_b_sensor(context):
    asset_events = context.latest_materialization_records_by_key()
    if all(asset_events.values()):
        context.advance_all_cursors()
        return RunRequest(run_key=f"{context.cursor}", run_config={})


@multi_asset_sensor(asset_keys=[AssetKey("asset_a"), AssetKey("asset_b")], job=the_job)
def doesnt_update_cursor_sensor(context):
    asset_events = context.latest_materialization_records_by_key()
    if any(asset_events.values()):
        # doesn't update cursor, should raise exception
        return RunRequest(run_key=f"{context.cursor}", run_config={})


@multi_asset_sensor(asset_keys=[AssetKey("asset_a")], job=the_job)
def backlog_sensor(context):
    asset_events = context.materialization_records_for_key(asset_key=AssetKey("asset_a"), limit=2)
    if len(asset_events) == 2:
        context.advance_cursor({AssetKey("asset_a"): asset_events[-1]})
        return RunRequest(run_key=f"{context.cursor}", run_config={})


def _random_string(length):
    return "".join(random.choice(string.ascii_lowercase) for x in range(length))


@sensor(job_name="config_pipeline")
def large_sensor(_context):
    # create a gRPC response payload larger than the limit (4194304)
    REQUEST_COUNT = 25
    REQUEST_TAG_COUNT = 5000
    REQUEST_CONFIG_COUNT = 100

    for _ in range(REQUEST_COUNT):
        tags_garbage = {_random_string(10): _random_string(20) for i in range(REQUEST_TAG_COUNT)}
        config_garbage = {
            _random_string(10): _random_string(20) for i in range(REQUEST_CONFIG_COUNT)
        }
        config = {"solids": {"config_solid": {"config": {"foo": config_garbage}}}}
        yield RunRequest(run_key=None, run_config=config, tags=tags_garbage)


@sensor(job=asset_job)
def asset_selection_sensor(_context):
    return RunRequest(run_key=None, asset_selection=[AssetKey("a"), AssetKey("b")])


@asset_sensor(job_name="the_pipeline", asset_key=AssetKey("foo"))
def asset_foo_sensor(context, _event):
    return RunRequest(run_key=context.cursor, run_config={})


@asset_sensor(asset_key=AssetKey("foo"), job=the_job)
def asset_job_sensor(context, _event):
    return RunRequest(run_key=context.cursor, run_config={})


@run_failure_sensor
def my_run_failure_sensor(context):
    assert isinstance(context.instance, DagsterInstance)


@run_failure_sensor(monitored_jobs=[failure_job])
def my_run_failure_sensor_filtered(context):
    assert isinstance(context.instance, DagsterInstance)


@run_failure_sensor()
def my_run_failure_sensor_that_itself_fails(context):
    raise Exception("How meta")


@run_status_sensor(run_status=DagsterRunStatus.SUCCESS)
def my_pipeline_success_sensor(context):
    assert isinstance(context.instance, DagsterInstance)


@run_status_sensor(run_status=DagsterRunStatus.STARTED)
def my_pipeline_started_sensor(context):
    assert isinstance(context.instance, DagsterInstance)


config_job = config_graph.to_job()


@sensor(jobs=[the_job, config_job])
def two_job_sensor(context):
    counter = int(context.cursor) if context.cursor else 0
    if counter % 2 == 0:
        yield RunRequest(run_key=str(counter), job_name=the_job.name)
    else:
        yield RunRequest(
            run_key=str(counter),
            job_name=config_job.name,
            run_config={"solids": {"config_solid": {"config": {"foo": "blah"}}}},
        )
    context.update_cursor(str(counter + 1))


@sensor()
def bad_request_untargeted(_ctx):
    yield RunRequest(run_key=None, job_name="should_fail")


@sensor(job=the_job)
def bad_request_mismatch(_ctx):
    yield RunRequest(run_key=None, job_name="config_pipeline")


@sensor(jobs=[the_job, config_job])
def bad_request_unspecified(_ctx):
    yield RunRequest(run_key=None)


@sensor(job=the_job)
def request_list_sensor(_ctx):
    return [RunRequest(run_key="1"), RunRequest(run_key="2")]


@run_status_sensor(
    monitored_jobs=[
        JobSelector(
            location_name="test_location",
            repository_name="the_other_repo",
            job_name="the_pipeline",
        )
    ],
    run_status=DagsterRunStatus.SUCCESS,
    request_job=the_job,
)
def cross_repo_job_sensor(_ctx):
    from time import time

    return RunRequest(run_key=str(time()))


@run_status_sensor(
    monitored_jobs=[
        RepositorySelector(
            location_name="test_location",
            repository_name="the_other_repo",
        )
    ],
    run_status=DagsterRunStatus.SUCCESS,
)
def cross_repo_sensor(context):
    assert isinstance(context.instance, DagsterInstance)


@repository
def the_repo():
    return [
        the_pipeline,
        the_job,
        config_pipeline,
        config_job,
        foo_pipeline,
        large_sensor,
        simple_sensor,
        error_sensor,
        wrong_config_sensor,
        always_on_sensor,
        run_key_sensor,
        custom_interval_sensor,
        skip_cursor_sensor,
        run_cursor_sensor,
        asset_foo_sensor,
        asset_job_sensor,
        my_run_failure_sensor,
        my_run_failure_sensor_filtered,
        my_run_failure_sensor_that_itself_fails,
        my_pipeline_success_sensor,
        my_pipeline_started_sensor,
        failure_pipeline,
        failure_job,
        hanging_pipeline,
        two_job_sensor,
        bad_request_untargeted,
        bad_request_mismatch,
        bad_request_unspecified,
        request_list_sensor,
        asset_a_and_b_sensor,
        doesnt_update_cursor_sensor,
        backlog_sensor,
        cross_repo_sensor,
        cross_repo_job_sensor,
        load_assets_from_current_module(),
        asset_selection_sensor,
    ]


@repository
def the_other_repo():
    return [
        the_pipeline,
        run_key_sensor,
    ]


@sensor(job_name="the_pipeline", default_status=DefaultSensorStatus.RUNNING)
def always_running_sensor(context):
    if not context.last_completion_time or not int(context.last_completion_time) % 2:
        return SkipReason()

    return RunRequest(run_key=None, run_config={}, tags={})


@sensor(job_name="the_pipeline", default_status=DefaultSensorStatus.STOPPED)
def never_running_sensor(context):
    if not context.last_completion_time or not int(context.last_completion_time) % 2:
        return SkipReason()

    return RunRequest(run_key=None, run_config={}, tags={})


@repository
def the_status_in_code_repo():
    return [
        the_pipeline,
        always_running_sensor,
        never_running_sensor,
    ]


<<<<<<< HEAD
@asset
def x():
    return 1


@asset
def y(x):
    return x + 1


@asset
def z():
    return 2


@asset
def d(x, z):
    return x + z


@asset
def e():
    return 3


@asset
def f(z, e):
    return z + e


@asset
def g(d, f):
    return d + f


@repository
def asset_sensor_repo():
    return [
        x,
        y,
        z,
        d,
        e,
        f,
        g,
        build_asset_sensor(selection=AssetSelection.assets(y), name="just_y"),
        build_asset_sensor(selection=AssetSelection.assets(d), name="just_d"),
        build_asset_sensor(selection=AssetSelection.assets(d, f), name="d_and_f"),
        build_asset_sensor(selection=AssetSelection.assets(d, f, g), name="d_and_f_and_g"),
        build_asset_sensor(selection=AssetSelection.assets(y, d), name="y_and_d"),
    ]


@contextmanager
def instance_with_sensors(overrides=None, attribute="the_repo"):
    with instance_for_test(overrides) as instance:
        with create_test_daemon_workspace(
            workspace_load_target(attribute), instance=instance
        ) as workspace:
            yield (
                instance,
                workspace,
                next(
                    iter(workspace.get_workspace_snapshot().values())
                ).repository_location.get_repository(attribute),
            )


@contextmanager
def instance_with_multiple_repos_with_sensors(overrides=None):
    with instance_for_test(overrides) as instance:
        with create_test_daemon_workspace(
            workspace_load_target(None), instance=instance
        ) as workspace:
            yield (
                instance,
                workspace,
                next(
                    iter(workspace.get_workspace_snapshot().values())
                ).repository_location.get_repositories(),
            )


def workspace_load_target(attribute="the_repo"):
    return PythonFileTarget(
        python_file=__file__,
        attribute=attribute,
        working_directory=os.path.dirname(__file__),
        location_name="test_location",
    )


=======
>>>>>>> a2a0f0de
def get_sensor_executors():
    return [
        pytest.param(
            None,
            marks=pytest.mark.skipif(sys.version_info.minor != 9, reason="timeouts"),
            id="synchronous",
        ),
        pytest.param(
            SingleThreadPoolExecutor(),
            marks=pytest.mark.skipif(sys.version_info.minor != 9, reason="timeouts"),
            id="threadpool",
        ),
    ]


def evaluate_sensors(instance, workspace, executor, timeout=75):
    logger = get_default_daemon_logger("SensorDaemon")
    futures = {}
    list(
        execute_sensor_iteration(
            instance,
            logger,
            workspace,
            threadpool_executor=executor,
            debug_futures=futures,
        )
    )

    wait_for_futures(futures, timeout=timeout)


def validate_tick(
    tick,
    external_sensor,
    expected_datetime,
    expected_status,
    expected_run_ids=None,
    expected_error=None,
):
    tick_data = tick.tick_data
    assert tick_data.instigator_origin_id == external_sensor.get_external_origin_id()
    assert tick_data.instigator_name == external_sensor.name
    assert tick_data.instigator_type == InstigatorType.SENSOR
    assert tick_data.status == expected_status
    assert tick_data.timestamp == expected_datetime.timestamp()
    if expected_run_ids is not None:
        assert set(tick_data.run_ids) == set(expected_run_ids)
    if expected_error:
        assert expected_error in str(tick_data.error)


def validate_run_started(run, expected_success=True):
    if expected_success:
        assert (
            run.status == DagsterRunStatus.STARTED
            or run.status == DagsterRunStatus.SUCCESS
            or run.status == DagsterRunStatus.STARTING
        )
    else:
        assert run.status == DagsterRunStatus.FAILURE


def wait_for_all_runs_to_start(instance, timeout=10):
    start_time = time.time()
    while True:
        if time.time() - start_time > timeout:
            raise Exception("Timed out waiting for runs to start")
        time.sleep(0.5)

        not_started_runs = [
            run for run in instance.get_runs() if run.status == DagsterRunStatus.NOT_STARTED
        ]

        if len(not_started_runs) == 0:
            break


def wait_for_all_runs_to_finish(instance, timeout=10):
    start_time = time.time()
    FINISHED_STATES = [
        DagsterRunStatus.SUCCESS,
        DagsterRunStatus.FAILURE,
        DagsterRunStatus.CANCELED,
    ]
    while True:
        if time.time() - start_time > timeout:
            raise Exception("Timed out waiting for runs to start")
        time.sleep(0.5)

        not_finished_runs = [
            run for run in instance.get_runs() if run.status not in FINISHED_STATES
        ]

        if len(not_finished_runs) == 0:
            break


@pytest.mark.parametrize("executor", get_sensor_executors())
def test_simple_sensor(instance, workspace, external_repo, executor):
    freeze_datetime = to_timezone(
        create_pendulum_time(year=2019, month=2, day=27, hour=23, minute=59, second=59, tz="UTC"),
        "US/Central",
    )

    with pendulum.test(freeze_datetime):
        external_sensor = external_repo.get_external_sensor("simple_sensor")
        instance.add_instigator_state(
            InstigatorState(
                external_sensor.get_external_origin(),
                InstigatorType.SENSOR,
                InstigatorStatus.RUNNING,
            )
        )
        assert instance.get_runs_count() == 0
        ticks = instance.get_ticks(
            external_sensor.get_external_origin_id(), external_sensor.selector_id
        )
        assert len(ticks) == 0

        evaluate_sensors(instance, workspace, executor)

        assert instance.get_runs_count() == 0
        ticks = instance.get_ticks(
            external_sensor.get_external_origin_id(), external_sensor.selector_id
        )
        assert len(ticks) == 1
        validate_tick(
            ticks[0],
            external_sensor,
            freeze_datetime,
            TickStatus.SKIPPED,
        )

        freeze_datetime = freeze_datetime.add(seconds=30)

    with pendulum.test(freeze_datetime):
        evaluate_sensors(instance, workspace, executor)
        wait_for_all_runs_to_start(instance)
        assert instance.get_runs_count() == 1
        run = instance.get_runs()[0]
        validate_run_started(run)
        ticks = instance.get_ticks(
            external_sensor.get_external_origin_id(), external_sensor.selector_id
        )
        assert len(ticks) == 2

        expected_datetime = create_pendulum_time(
            year=2019, month=2, day=28, hour=0, minute=0, second=29
        )
        validate_tick(
            ticks[0],
            external_sensor,
            expected_datetime,
            TickStatus.SUCCESS,
            [run.run_id],
        )


@pytest.mark.parametrize("executor", get_sensor_executors())
def test_sensors_keyed_on_selector_not_origin(instance, workspace, external_repo, executor):
    freeze_datetime = to_timezone(
        create_pendulum_time(year=2019, month=2, day=27, hour=23, minute=59, second=59, tz="UTC"),
        "US/Central",
    )

    with pendulum.test(freeze_datetime):
        external_sensor = external_repo.get_external_sensor("simple_sensor")

        existing_origin = external_sensor.get_external_origin()

        repo_location_origin = existing_origin.external_repository_origin.repository_location_origin
        modified_loadable_target_origin = repo_location_origin.loadable_target_origin._replace(
            executable_path="/different/executable_path"
        )

        # Change metadata on the origin that shouldn't matter for execution
        modified_origin = existing_origin._replace(
            external_repository_origin=existing_origin.external_repository_origin._replace(
                repository_location_origin=repo_location_origin._replace(
                    loadable_target_origin=modified_loadable_target_origin
                )
            )
        )

        instance.add_instigator_state(
            InstigatorState(
                modified_origin,
                InstigatorType.SENSOR,
                InstigatorStatus.RUNNING,
            )
        )

        evaluate_sensors(instance, workspace, executor)

        assert instance.get_runs_count() == 0
        ticks = instance.get_ticks(
            external_sensor.get_external_origin_id(), external_sensor.selector_id
        )
        assert len(ticks) == 1


@pytest.mark.parametrize("executor", get_sensor_executors())
def test_bad_load_sensor_repository(caplog, executor, instance, workspace, external_repo):
    freeze_datetime = to_timezone(
        create_pendulum_time(year=2019, month=2, day=27, hour=23, minute=59, second=59, tz="UTC"),
        "US/Central",
    )

    with pendulum.test(freeze_datetime):
        external_sensor = external_repo.get_external_sensor("simple_sensor")

        valid_origin = external_sensor.get_external_origin()

        # Swap out a new repository name
        invalid_repo_origin = ExternalInstigatorOrigin(
            ExternalRepositoryOrigin(
                valid_origin.external_repository_origin.repository_location_origin,
                "invalid_repo_name",
            ),
            valid_origin.instigator_name,
        )

        invalid_state = instance.add_instigator_state(
            InstigatorState(invalid_repo_origin, InstigatorType.SENSOR, InstigatorStatus.RUNNING)
        )

        assert instance.get_runs_count() == 0
        ticks = instance.get_ticks(invalid_state.instigator_origin_id, invalid_state.selector_id)
        assert len(ticks) == 0

        evaluate_sensors(instance, workspace, executor)

        assert instance.get_runs_count() == 0
        ticks = instance.get_ticks(invalid_state.instigator_origin_id, invalid_state.selector_id)
        assert len(ticks) == 0

        assert (
            "Could not find repository invalid_repo_name in location test_location to run sensor simple_sensor"
            in caplog.text
        )


@pytest.mark.parametrize("executor", get_sensor_executors())
def test_bad_load_sensor(caplog, executor, instance, workspace, external_repo):
    freeze_datetime = to_timezone(
        create_pendulum_time(year=2019, month=2, day=27, hour=23, minute=59, second=59, tz="UTC"),
        "US/Central",
    )

    with pendulum.test(freeze_datetime):
        external_sensor = external_repo.get_external_sensor("simple_sensor")

        valid_origin = external_sensor.get_external_origin()

        # Swap out a new repository name
        invalid_repo_origin = ExternalInstigatorOrigin(
            valid_origin.external_repository_origin,
            "invalid_sensor",
        )

        invalid_state = instance.add_instigator_state(
            InstigatorState(invalid_repo_origin, InstigatorType.SENSOR, InstigatorStatus.RUNNING)
        )

        assert instance.get_runs_count() == 0
        ticks = instance.get_ticks(invalid_state.instigator_origin_id, invalid_state.selector_id)
        assert len(ticks) == 0

        evaluate_sensors(instance, workspace, executor)

        assert instance.get_runs_count() == 0
        ticks = instance.get_ticks(invalid_state.instigator_origin_id, invalid_state.selector_id)
        assert len(ticks) == 0

        assert "Could not find sensor invalid_sensor in repository the_repo." in caplog.text


@pytest.mark.parametrize("executor", get_sensor_executors())
def test_error_sensor(caplog, executor, instance, workspace, external_repo):
    freeze_datetime = to_timezone(
        create_pendulum_time(year=2019, month=2, day=27, hour=23, minute=59, second=59, tz="UTC"),
        "US/Central",
    )
    with pendulum.test(freeze_datetime):
        external_sensor = external_repo.get_external_sensor("error_sensor")
        instance.add_instigator_state(
            InstigatorState(
                external_sensor.get_external_origin(),
                InstigatorType.SENSOR,
                InstigatorStatus.RUNNING,
            )
        )

        state = instance.get_instigator_state(
            external_sensor.get_external_origin_id(), external_sensor.selector_id
        )
        assert state.instigator_data is None

        assert instance.get_runs_count() == 0
        ticks = instance.get_ticks(
            external_sensor.get_external_origin_id(), external_sensor.selector_id
        )
        assert len(ticks) == 0

        evaluate_sensors(instance, workspace, executor)

        assert instance.get_runs_count() == 0
        ticks = instance.get_ticks(
            external_sensor.get_external_origin_id(), external_sensor.selector_id
        )
        assert len(ticks) == 1
        validate_tick(
            ticks[0],
            external_sensor,
            freeze_datetime,
            TickStatus.FAILURE,
            [],
            "Error occurred during the execution of evaluation_fn for sensor error_sensor",
        )

        assert (
            "Error occurred during the execution of evaluation_fn for sensor error_sensor"
        ) in caplog.text

        # Tick updated the sensor's last tick time, but not its cursor (due to the failure)
        state = instance.get_instigator_state(
            external_sensor.get_external_origin_id(), external_sensor.selector_id
        )
        assert state.instigator_data.cursor is None
        assert state.instigator_data.last_tick_timestamp == freeze_datetime.timestamp()


@pytest.mark.parametrize("executor", get_sensor_executors())
def test_wrong_config_sensor(caplog, executor, instance, workspace, external_repo):
    freeze_datetime = to_timezone(
        create_pendulum_time(
            year=2019,
            month=2,
            day=27,
            hour=23,
            minute=59,
            second=59,
        ),
        "US/Central",
    )
    with pendulum.test(freeze_datetime):
        external_sensor = external_repo.get_external_sensor("wrong_config_sensor")
        instance.add_instigator_state(
            InstigatorState(
                external_sensor.get_external_origin(),
                InstigatorType.SENSOR,
                InstigatorStatus.RUNNING,
            )
        )
        assert instance.get_runs_count() == 0
        ticks = instance.get_ticks(
            external_sensor.get_external_origin_id(), external_sensor.selector_id
        )
        assert len(ticks) == 0

        evaluate_sensors(instance, workspace, executor)
        assert instance.get_runs_count() == 0
        ticks = instance.get_ticks(
            external_sensor.get_external_origin_id(), external_sensor.selector_id
        )
        assert len(ticks) == 1

        validate_tick(
            ticks[0],
            external_sensor,
            freeze_datetime,
            TickStatus.FAILURE,
            [],
            "Error in config for pipeline",
        )

        assert ("Error in config for pipeline") in caplog.text

    freeze_datetime = freeze_datetime.add(seconds=60)
    caplog.clear()
    with pendulum.test(freeze_datetime):
        # Error repeats on subsequent ticks

        evaluate_sensors(instance, workspace, executor)
        assert instance.get_runs_count() == 0
        ticks = instance.get_ticks(
            external_sensor.get_external_origin_id(), external_sensor.selector_id
        )
        assert len(ticks) == 2

        validate_tick(
            ticks[0],
            external_sensor,
            freeze_datetime,
            TickStatus.FAILURE,
            [],
            "Error in config for pipeline",
        )

        assert ("Error in config for pipeline") in caplog.text


@pytest.mark.parametrize("executor", get_sensor_executors())
def test_launch_failure(caplog, executor, workspace, external_repo):
    freeze_datetime = to_timezone(
        create_pendulum_time(year=2019, month=2, day=27, hour=23, minute=59, second=59, tz="UTC"),
        "US/Central",
    )
    with instance_for_test(
        overrides={
            "run_launcher": {
                "module": "dagster._core.test_utils",
                "class": "ExplodingRunLauncher",
            },
        },
    ) as instance:
        with pendulum.test(freeze_datetime):

            external_sensor = external_repo.get_external_sensor("always_on_sensor")
            instance.add_instigator_state(
                InstigatorState(
                    external_sensor.get_external_origin(),
                    InstigatorType.SENSOR,
                    InstigatorStatus.RUNNING,
                )
            )
            assert instance.get_runs_count() == 0
            ticks = instance.get_ticks(
                external_sensor.get_external_origin_id(), external_sensor.selector_id
            )
            assert len(ticks) == 0

            evaluate_sensors(instance, workspace, executor)

            assert instance.get_runs_count() == 1
            run = instance.get_runs()[0]
            ticks = instance.get_ticks(
                external_sensor.get_external_origin_id(), external_sensor.selector_id
            )
            assert len(ticks) == 1
            validate_tick(
                ticks[0],
                external_sensor,
                freeze_datetime,
                TickStatus.SUCCESS,
                [run.run_id],
            )

            assert (
                "Run {run_id} created successfully but failed to launch:".format(run_id=run.run_id)
            ) in caplog.text

            assert "The entire purpose of this is to throw on launch" in caplog.text


@pytest.mark.parametrize("executor", get_sensor_executors())
def test_launch_once(caplog, executor, instance, workspace, external_repo):
    freeze_datetime = to_timezone(
        create_pendulum_time(
            year=2019,
            month=2,
            day=27,
            hour=23,
            minute=59,
            second=59,
            tz="UTC",
        ),
        "US/Central",
    )

    with pendulum.test(freeze_datetime):

        external_sensor = external_repo.get_external_sensor("run_key_sensor")
        instance.add_instigator_state(
            InstigatorState(
                external_sensor.get_external_origin(),
                InstigatorType.SENSOR,
                InstigatorStatus.RUNNING,
            )
        )
        assert instance.get_runs_count() == 0
        ticks = instance.get_ticks(
            external_sensor.get_external_origin_id(), external_sensor.selector_id
        )
        assert len(ticks) == 0

        evaluate_sensors(instance, workspace, executor)
        wait_for_all_runs_to_start(instance)

        assert instance.get_runs_count() == 1
        run = instance.get_runs()[0]
        ticks = instance.get_ticks(
            external_sensor.get_external_origin_id(), external_sensor.selector_id
        )
        assert len(ticks) == 1
        validate_tick(
            ticks[0],
            external_sensor,
            freeze_datetime,
            TickStatus.SUCCESS,
            expected_run_ids=[run.run_id],
        )

    # run again (after 30 seconds), to ensure that the run key maintains idempotence
    freeze_datetime = freeze_datetime.add(seconds=30)
    with pendulum.test(freeze_datetime):
        evaluate_sensors(instance, workspace, executor)
        assert instance.get_runs_count() == 1
        ticks = instance.get_ticks(
            external_sensor.get_external_origin_id(), external_sensor.selector_id
        )
        assert len(ticks) == 2
        validate_tick(
            ticks[0],
            external_sensor,
            freeze_datetime,
            TickStatus.SKIPPED,
        )
        assert ticks[0].run_keys
        assert len(ticks[0].run_keys) == 1
        assert not ticks[0].run_ids

        assert (
            'Skipping 1 run for sensor run_key_sensor already completed with run keys: ["only_once"]'
            in caplog.text
        )

        launched_run = instance.get_runs()[0]

        # Manually create a new run with the same tags
        execute_pipeline(
            the_pipeline,
            run_config=launched_run.run_config,
            tags=launched_run.tags,
            instance=instance,
        )

        # Sensor loop still executes
    freeze_datetime = freeze_datetime.add(seconds=30)
    with pendulum.test(freeze_datetime):
        evaluate_sensors(instance, workspace, executor)
        ticks = instance.get_ticks(
            external_sensor.get_external_origin_id(), external_sensor.selector_id
        )

        assert len(ticks) == 3
        validate_tick(
            ticks[0],
            external_sensor,
            freeze_datetime,
            TickStatus.SKIPPED,
        )


@contextmanager
def instance_with_sensors_no_run_bucketing():
    with tempfile.TemporaryDirectory() as temp_dir:
        with instance_for_test(
            overrides={
                "run_storage": {
                    "module": "dagster_tests.core_tests.storage_tests.test_run_storage",
                    "class": "NonBucketQuerySqliteRunStorage",
                    "config": {"base_dir": temp_dir},
                },
                "run_launcher": {
                    "module": "dagster._core.test_utils",
                    "class": "MockedRunLauncher",
                },
            }
        ) as instance:
            yield instance


@pytest.mark.parametrize("executor", get_sensor_executors())
def test_launch_once_unbatched(caplog, executor, workspace, external_repo):
    freeze_datetime = to_timezone(
        create_pendulum_time(
            year=2019,
            month=2,
            day=27,
            hour=23,
            minute=59,
            second=59,
            tz="UTC",
        ),
        "US/Central",
    )
    with instance_with_sensors_no_run_bucketing() as instance:
        with pendulum.test(freeze_datetime):

            external_sensor = external_repo.get_external_sensor("run_key_sensor")
            instance.add_instigator_state(
                InstigatorState(
                    external_sensor.get_external_origin(),
                    InstigatorType.SENSOR,
                    InstigatorStatus.RUNNING,
                )
            )
            assert instance.get_runs_count() == 0
            ticks = instance.get_ticks(
                external_sensor.get_external_origin_id(), external_sensor.selector_id
            )
            assert len(ticks) == 0

            evaluate_sensors(instance, workspace, executor)
            wait_for_all_runs_to_start(instance)

            assert instance.get_runs_count() == 1
            run = instance.get_runs()[0]
            ticks = instance.get_ticks(
                external_sensor.get_external_origin_id(), external_sensor.selector_id
            )
            assert len(ticks) == 1
            validate_tick(
                ticks[0],
                external_sensor,
                freeze_datetime,
                TickStatus.SUCCESS,
                expected_run_ids=[run.run_id],
            )

        # run again (after 30 seconds), to ensure that the run key maintains idempotence
        freeze_datetime = freeze_datetime.add(seconds=30)
        with pendulum.test(freeze_datetime):
            evaluate_sensors(instance, workspace, executor)
            assert instance.get_runs_count() == 1
            ticks = instance.get_ticks(
                external_sensor.get_external_origin_id(), external_sensor.selector_id
            )
            assert len(ticks) == 2
            validate_tick(
                ticks[0],
                external_sensor,
                freeze_datetime,
                TickStatus.SKIPPED,
            )
            assert (
                'Skipping 1 run for sensor run_key_sensor already completed with run keys: ["only_once"]'
                in caplog.text
            )

            launched_run = instance.get_runs()[0]

            # Manually create a new run with the same tags
            execute_pipeline(
                the_pipeline,
                run_config=launched_run.run_config,
                tags=launched_run.tags,
                instance=instance,
            )

            # Sensor loop still executes
        freeze_datetime = freeze_datetime.add(seconds=30)
        with pendulum.test(freeze_datetime):
            evaluate_sensors(instance, workspace, executor)
            ticks = instance.get_ticks(
                external_sensor.get_external_origin_id(), external_sensor.selector_id
            )

            assert len(ticks) == 3
            validate_tick(
                ticks[0],
                external_sensor,
                freeze_datetime,
                TickStatus.SKIPPED,
            )


@pytest.mark.parametrize("executor", get_sensor_executors())
def test_custom_interval_sensor(executor, instance, workspace, external_repo):
    freeze_datetime = to_timezone(
        create_pendulum_time(year=2019, month=2, day=28, tz="UTC"), "US/Central"
    )
    with pendulum.test(freeze_datetime):
        external_sensor = external_repo.get_external_sensor("custom_interval_sensor")
        instance.add_instigator_state(
            InstigatorState(
                external_sensor.get_external_origin(),
                InstigatorType.SENSOR,
                InstigatorStatus.RUNNING,
            )
        )
        ticks = instance.get_ticks(
            external_sensor.get_external_origin_id(), external_sensor.selector_id
        )
        assert len(ticks) == 0

        evaluate_sensors(instance, workspace, executor)
        ticks = instance.get_ticks(
            external_sensor.get_external_origin_id(), external_sensor.selector_id
        )
        assert len(ticks) == 1
        validate_tick(ticks[0], external_sensor, freeze_datetime, TickStatus.SKIPPED)

        freeze_datetime = freeze_datetime.add(seconds=30)

    with pendulum.test(freeze_datetime):
        evaluate_sensors(instance, workspace, executor)
        ticks = instance.get_ticks(
            external_sensor.get_external_origin_id(), external_sensor.selector_id
        )
        # no additional tick created after 30 seconds
        assert len(ticks) == 1

        freeze_datetime = freeze_datetime.add(seconds=30)

    with pendulum.test(freeze_datetime):
        evaluate_sensors(instance, workspace, executor)
        ticks = instance.get_ticks(
            external_sensor.get_external_origin_id(), external_sensor.selector_id
        )
        assert len(ticks) == 2

        expected_datetime = create_pendulum_time(year=2019, month=2, day=28, hour=0, minute=1)
        validate_tick(ticks[0], external_sensor, expected_datetime, TickStatus.SKIPPED)


@pytest.mark.parametrize("executor", get_sensor_executors())
def test_custom_interval_sensor_with_offset(
    monkeypatch, executor, instance, workspace, external_repo
):
    freeze_datetime = to_timezone(
        create_pendulum_time(year=2019, month=2, day=28, tz="UTC"), "US/Central"
    )

    sleeps = []

    def fake_sleep(s):
        sleeps.append(s)
        pendulum.set_test_now(pendulum.now().add(seconds=s))

    monkeypatch.setattr(time, "sleep", fake_sleep)

    with pendulum.test(freeze_datetime):

        # 60 second custom interval
        external_sensor = external_repo.get_external_sensor("custom_interval_sensor")

        instance.add_instigator_state(
            InstigatorState(
                external_sensor.get_external_origin(),
                InstigatorType.SENSOR,
                InstigatorStatus.RUNNING,
            )
        )

        # create a tick
        evaluate_sensors(instance, workspace, executor)
        ticks = instance.get_ticks(
            external_sensor.get_external_origin_id(), external_sensor.selector_id
        )
        assert len(ticks) == 1

        # calling for another iteration should not generate another tick because time has not
        # advanced
        evaluate_sensors(instance, workspace, executor)
        ticks = instance.get_ticks(
            external_sensor.get_external_origin_id(), external_sensor.selector_id
        )
        assert len(ticks) == 1

        # call the sensor_iteration_loop, which should loop, and call the monkeypatched sleep
        # to advance 30 seconds
        list(
            execute_sensor_iteration_loop(
                instance,
                workspace,
                get_default_daemon_logger("dagster.daemon.SensorDaemon"),
                until=freeze_datetime.add(seconds=65).timestamp(),
            )
        )

        assert pendulum.now() == freeze_datetime.add(seconds=65)
        ticks = instance.get_ticks(
            external_sensor.get_external_origin_id(), external_sensor.selector_id
        )
        assert len(ticks) == 2
        assert sum(sleeps) == 65


@pytest.mark.parametrize("executor", get_sensor_executors())
def test_sensor_start_stop(executor, instance, workspace, external_repo):
    freeze_datetime = to_timezone(
        create_pendulum_time(year=2019, month=2, day=27, tz="UTC"),
        "US/Central",
    )
    with pendulum.test(freeze_datetime):
        external_sensor = external_repo.get_external_sensor("always_on_sensor")
        external_origin_id = external_sensor.get_external_origin_id()
        instance.start_sensor(external_sensor)

        assert instance.get_runs_count() == 0
        ticks = instance.get_ticks(external_origin_id, external_sensor.selector_id)
        assert len(ticks) == 0

        evaluate_sensors(instance, workspace, executor)

        assert instance.get_runs_count() == 1
        run = instance.get_runs()[0]
        ticks = instance.get_ticks(external_origin_id, external_sensor.selector_id)
        assert len(ticks) == 1
        validate_tick(
            ticks[0],
            external_sensor,
            freeze_datetime,
            TickStatus.SUCCESS,
            [run.run_id],
        )

        freeze_datetime = freeze_datetime.add(seconds=15)

    with pendulum.test(freeze_datetime):
        evaluate_sensors(instance, workspace, executor)
        # no new ticks, no new runs, we are below the 30 second min interval
        assert instance.get_runs_count() == 1
        ticks = instance.get_ticks(external_origin_id, external_sensor.selector_id)
        assert len(ticks) == 1

        # stop / start
        instance.stop_sensor(external_origin_id, external_sensor.selector_id, external_sensor)
        instance.start_sensor(external_sensor)

        evaluate_sensors(instance, workspace, executor)
        # no new ticks, no new runs, we are below the 30 second min interval
        assert instance.get_runs_count() == 1
        ticks = instance.get_ticks(external_origin_id, external_sensor.selector_id)
        assert len(ticks) == 1

        freeze_datetime = freeze_datetime.add(seconds=16)

    with pendulum.test(freeze_datetime):
        evaluate_sensors(instance, workspace, executor)
        # should have new tick, new run, we are after the 30 second min interval
        assert instance.get_runs_count() == 2
        ticks = instance.get_ticks(external_origin_id, external_sensor.selector_id)
        assert len(ticks) == 2


@pytest.mark.parametrize("executor", get_sensor_executors())
def test_large_sensor(executor, instance, workspace, external_repo):
    freeze_datetime = to_timezone(
        create_pendulum_time(year=2019, month=2, day=27, tz="UTC"),
        "US/Central",
    )
    with pendulum.test(freeze_datetime):
        external_sensor = external_repo.get_external_sensor("large_sensor")
        instance.start_sensor(external_sensor)
        evaluate_sensors(instance, workspace, executor, timeout=300)
        ticks = instance.get_ticks(
            external_sensor.get_external_origin_id(), external_sensor.selector_id
        )
        assert len(ticks) == 1
        validate_tick(
            ticks[0],
            external_sensor,
            freeze_datetime,
            TickStatus.SUCCESS,
        )


@pytest.mark.parametrize("executor", get_sensor_executors())
def test_cursor_sensor(executor, instance, workspace, external_repo):
    freeze_datetime = to_timezone(
        create_pendulum_time(year=2019, month=2, day=27, tz="UTC"),
        "US/Central",
    )
    with pendulum.test(freeze_datetime):
        skip_sensor = external_repo.get_external_sensor("skip_cursor_sensor")
        run_sensor = external_repo.get_external_sensor("run_cursor_sensor")
        instance.start_sensor(skip_sensor)
        instance.start_sensor(run_sensor)
        evaluate_sensors(instance, workspace, executor)

        skip_ticks = instance.get_ticks(
            skip_sensor.get_external_origin_id(), skip_sensor.selector_id
        )
        assert len(skip_ticks) == 1
        validate_tick(
            skip_ticks[0],
            skip_sensor,
            freeze_datetime,
            TickStatus.SKIPPED,
        )
        assert skip_ticks[0].cursor == "1"

        run_ticks = instance.get_ticks(run_sensor.get_external_origin_id(), run_sensor.selector_id)
        assert len(run_ticks) == 1
        validate_tick(
            run_ticks[0],
            run_sensor,
            freeze_datetime,
            TickStatus.SUCCESS,
        )
        assert run_ticks[0].cursor == "1"

    freeze_datetime = freeze_datetime.add(seconds=60)
    with pendulum.test(freeze_datetime):
        evaluate_sensors(instance, workspace, executor)

        skip_ticks = instance.get_ticks(
            skip_sensor.get_external_origin_id(), skip_sensor.selector_id
        )
        assert len(skip_ticks) == 2
        validate_tick(
            skip_ticks[0],
            skip_sensor,
            freeze_datetime,
            TickStatus.SKIPPED,
        )
        assert skip_ticks[0].cursor == "2"

        run_ticks = instance.get_ticks(run_sensor.get_external_origin_id(), run_sensor.selector_id)
        assert len(run_ticks) == 2
        validate_tick(
            run_ticks[0],
            run_sensor,
            freeze_datetime,
            TickStatus.SUCCESS,
        )
        assert run_ticks[0].cursor == "2"


@pytest.mark.parametrize("executor", get_sensor_executors())
def test_asset_selection_sensor(executor, instance, workspace, external_repo):
    freeze_datetime = to_timezone(
        create_pendulum_time(year=2019, month=2, day=27, tz="UTC"),
        "US/Central",
    )
    with pendulum.test(freeze_datetime):
        external_sensor = external_repo.get_external_sensor("asset_selection_sensor")
        external_origin_id = external_sensor.get_external_origin_id()
        instance.start_sensor(external_sensor)

        assert instance.get_runs_count() == 0
        ticks = instance.get_ticks(external_origin_id, external_sensor.selector_id)
        assert len(ticks) == 0

        evaluate_sensors(instance, workspace, executor)

        assert instance.get_runs_count() == 1
        run = instance.get_runs()[0]
        assert run.asset_selection == {AssetKey("a"), AssetKey("b")}
        ticks = instance.get_ticks(external_origin_id, external_sensor.selector_id)
        assert len(ticks) == 1
        validate_tick(
            ticks[0],
            external_sensor,
            freeze_datetime,
            TickStatus.SUCCESS,
            [run.run_id],
        )
        planned_asset_keys = {
            record.event_log_entry.dagster_event.event_specific_data.asset_key
            for record in instance.get_event_records(
                EventRecordsFilter(DagsterEventType.ASSET_MATERIALIZATION_PLANNED)
            )
        }
        assert planned_asset_keys == {AssetKey("a"), AssetKey("b")}


@pytest.mark.parametrize("executor", get_sensor_executors())
def test_asset_sensor(executor, instance, workspace, external_repo):
    freeze_datetime = to_timezone(
        create_pendulum_time(year=2019, month=2, day=27, tz="UTC"),
        "US/Central",
    )
    with pendulum.test(freeze_datetime):
        foo_sensor = external_repo.get_external_sensor("asset_foo_sensor")
        instance.start_sensor(foo_sensor)

        evaluate_sensors(instance, workspace, executor)

        ticks = instance.get_ticks(foo_sensor.get_external_origin_id(), foo_sensor.selector_id)
        assert len(ticks) == 1
        validate_tick(
            ticks[0],
            foo_sensor,
            freeze_datetime,
            TickStatus.SKIPPED,
        )

        freeze_datetime = freeze_datetime.add(seconds=60)
    with pendulum.test(freeze_datetime):

        # should generate the foo asset
        execute_pipeline(foo_pipeline, instance=instance)

        # should fire the asset sensor
        evaluate_sensors(instance, workspace, executor)
        ticks = instance.get_ticks(foo_sensor.get_external_origin_id(), foo_sensor.selector_id)
        assert len(ticks) == 2
        validate_tick(
            ticks[0],
            foo_sensor,
            freeze_datetime,
            TickStatus.SUCCESS,
        )
        run = instance.get_runs()[0]
        assert run.run_config == {}
        assert run.tags
        assert run.tags.get("dagster/sensor_name") == "asset_foo_sensor"


@pytest.mark.parametrize("executor", get_sensor_executors())
def test_asset_job_sensor(executor, instance, workspace, external_repo):
    freeze_datetime = to_timezone(
        create_pendulum_time(year=2019, month=2, day=27, tz="UTC"),
        "US/Central",
    )
    with pendulum.test(freeze_datetime):
        job_sensor = external_repo.get_external_sensor("asset_job_sensor")
        instance.start_sensor(job_sensor)

        evaluate_sensors(instance, workspace, executor)

        ticks = instance.get_ticks(job_sensor.get_external_origin_id(), job_sensor.selector_id)
        assert len(ticks) == 1
        validate_tick(
            ticks[0],
            job_sensor,
            freeze_datetime,
            TickStatus.SKIPPED,
        )

        freeze_datetime = freeze_datetime.add(seconds=60)
    with pendulum.test(freeze_datetime):

        # should generate the foo asset
        execute_pipeline(foo_pipeline, instance=instance)

        # should fire the asset sensor
        evaluate_sensors(instance, workspace, executor)
        ticks = instance.get_ticks(job_sensor.get_external_origin_id(), job_sensor.selector_id)
        assert len(ticks) == 2
        validate_tick(
            ticks[0],
            job_sensor,
            freeze_datetime,
            TickStatus.SUCCESS,
        )
        run = instance.get_runs()[0]
        assert run.run_config == {}
        assert run.tags
        assert run.tags.get("dagster/sensor_name") == "asset_job_sensor"


@pytest.mark.parametrize("executor", get_sensor_executors())
def test_asset_sensor_not_triggered_on_observation(executor, instance, workspace, external_repo):
    freeze_datetime = to_timezone(
        create_pendulum_time(year=2019, month=2, day=27, tz="UTC"),
        "US/Central",
    )
    with pendulum.test(freeze_datetime):
        foo_sensor = external_repo.get_external_sensor("asset_foo_sensor")
        instance.start_sensor(foo_sensor)

        # generates the foo asset observation
        execute_pipeline(foo_observation_pipeline, instance=instance)

        # observation should not fire the asset sensor
        evaluate_sensors(instance, workspace, executor)

        ticks = instance.get_ticks(foo_sensor.get_external_origin_id(), foo_sensor.selector_id)
        assert len(ticks) == 1
        validate_tick(
            ticks[0],
            foo_sensor,
            freeze_datetime,
            TickStatus.SKIPPED,
        )

        freeze_datetime = freeze_datetime.add(seconds=60)
    with pendulum.test(freeze_datetime):

        # should generate the foo asset
        execute_pipeline(foo_pipeline, instance=instance)

        # materialization should fire the asset sensor
        evaluate_sensors(instance, workspace, executor)
        ticks = instance.get_ticks(foo_sensor.get_external_origin_id(), foo_sensor.selector_id)
        assert len(ticks) == 2
        validate_tick(
            ticks[0],
            foo_sensor,
            freeze_datetime,
            TickStatus.SUCCESS,
        )
        run = instance.get_runs()[0]
        assert run.run_config == {}
        assert run.tags
        assert run.tags.get("dagster/sensor_name") == "asset_foo_sensor"


@pytest.mark.parametrize("executor", get_sensor_executors())
def test_multi_asset_sensor(executor, instance, workspace, external_repo):
    freeze_datetime = to_timezone(
        create_pendulum_time(year=2019, month=2, day=27, tz="UTC"),
        "US/Central",
    )
    with pendulum.test(freeze_datetime):
        a_and_b_sensor = external_repo.get_external_sensor("asset_a_and_b_sensor")
        instance.start_sensor(a_and_b_sensor)

        evaluate_sensors(instance, workspace, executor)

        ticks = instance.get_ticks(
            a_and_b_sensor.get_external_origin_id(), a_and_b_sensor.selector_id
        )
        assert len(ticks) == 1
        validate_tick(
            ticks[0],
            a_and_b_sensor,
            freeze_datetime,
            TickStatus.SKIPPED,
        )

        freeze_datetime = freeze_datetime.add(seconds=60)
    with pendulum.test(freeze_datetime):

        # should generate asset_a
        materialize([asset_a], instance=instance)

        evaluate_sensors(instance, workspace, executor)

        # sensor should not fire
        ticks = instance.get_ticks(
            a_and_b_sensor.get_external_origin_id(), a_and_b_sensor.selector_id
        )
        assert len(ticks) == 2
        validate_tick(
            ticks[0],
            a_and_b_sensor,
            freeze_datetime,
            TickStatus.SKIPPED,
        )

        freeze_datetime = freeze_datetime.add(seconds=60)

    with pendulum.test(freeze_datetime):

        # should generate asset_b
        materialize([asset_b], instance=instance)

        # should fire the asset sensor
        evaluate_sensors(instance, workspace, executor)
        ticks = instance.get_ticks(
            a_and_b_sensor.get_external_origin_id(), a_and_b_sensor.selector_id
        )
        assert len(ticks) == 3
        validate_tick(
            ticks[0],
            a_and_b_sensor,
            freeze_datetime,
            TickStatus.SUCCESS,
        )
        run = instance.get_runs()[0]
        assert run.run_config == {}
        assert run.tags
        assert run.tags.get("dagster/sensor_name") == "asset_a_and_b_sensor"


@pytest.mark.parametrize("executor", get_sensor_executors())
def test_multi_asset_sensor_w_many_events(executor, instance, workspace, external_repo):
    freeze_datetime = to_timezone(
        create_pendulum_time(year=2019, month=2, day=27, tz="UTC"),
        "US/Central",
    )
    with pendulum.test(freeze_datetime):
        backlog_sensor = external_repo.get_external_sensor("backlog_sensor")
        instance.start_sensor(backlog_sensor)

        evaluate_sensors(instance, workspace, executor)

        ticks = instance.get_ticks(
            backlog_sensor.get_external_origin_id(), backlog_sensor.selector_id
        )
        assert len(ticks) == 1
        validate_tick(
            ticks[0],
            backlog_sensor,
            freeze_datetime,
            TickStatus.SKIPPED,
        )

        freeze_datetime = freeze_datetime.add(seconds=60)
    with pendulum.test(freeze_datetime):

        # should generate asset_a
        materialize([asset_a], instance=instance)

        # sensor should not fire
        evaluate_sensors(instance, workspace, executor)
        ticks = instance.get_ticks(
            backlog_sensor.get_external_origin_id(), backlog_sensor.selector_id
        )
        assert len(ticks) == 2
        validate_tick(
            ticks[0],
            backlog_sensor,
            freeze_datetime,
            TickStatus.SKIPPED,
        )

        freeze_datetime = freeze_datetime.add(seconds=60)

    with pendulum.test(freeze_datetime):

        # should generate asset_a
        materialize([asset_a], instance=instance)

        # should fire the asset sensor
        evaluate_sensors(instance, workspace, executor)
        ticks = instance.get_ticks(
            backlog_sensor.get_external_origin_id(), backlog_sensor.selector_id
        )
        assert len(ticks) == 3
        validate_tick(
            ticks[0],
            backlog_sensor,
            freeze_datetime,
            TickStatus.SUCCESS,
        )
        run = instance.get_runs()[0]
        assert run.run_config == {}
        assert run.tags
        assert run.tags.get("dagster/sensor_name") == "backlog_sensor"


@pytest.mark.parametrize("executor", get_sensor_executors())
def test_multi_asset_sensor_w_no_cursor_update(executor, instance, workspace, external_repo):
    freeze_datetime = to_timezone(
        create_pendulum_time(year=2019, month=2, day=27, tz="UTC"),
        "US/Central",
    )
    with pendulum.test(freeze_datetime):
        cursor_sensor = external_repo.get_external_sensor("doesnt_update_cursor_sensor")
        instance.start_sensor(cursor_sensor)

        evaluate_sensors(instance, workspace, executor)

        ticks = instance.get_ticks(
            cursor_sensor.get_external_origin_id(), cursor_sensor.selector_id
        )
        assert len(ticks) == 1
        validate_tick(
            ticks[0],
            cursor_sensor,
            freeze_datetime,
            TickStatus.SKIPPED,
        )

        freeze_datetime = freeze_datetime.add(seconds=60)
    with pendulum.test(freeze_datetime):

        # should generate asset_a
        materialize([asset_a], instance=instance)

        evaluate_sensors(instance, workspace, executor)
        ticks = instance.get_ticks(
            cursor_sensor.get_external_origin_id(), cursor_sensor.selector_id
        )
        assert len(ticks) == 2
        validate_tick(
            ticks[0],
            cursor_sensor,
            freeze_datetime,
            TickStatus.FAILURE,
        )


@pytest.mark.parametrize("executor", get_sensor_executors())
def test_multi_job_sensor(executor, instance, workspace, external_repo):
    freeze_datetime = to_timezone(
        create_pendulum_time(year=2019, month=2, day=27, tz="UTC"),
        "US/Central",
    )
    with pendulum.test(freeze_datetime):
        job_sensor = external_repo.get_external_sensor("two_job_sensor")
        instance.start_sensor(job_sensor)

        evaluate_sensors(instance, workspace, executor)

        ticks = instance.get_ticks(job_sensor.get_external_origin_id(), job_sensor.selector_id)
        assert len(ticks) == 1
        validate_tick(
            ticks[0],
            job_sensor,
            freeze_datetime,
            TickStatus.SUCCESS,
        )

        run = instance.get_runs()[0]
        assert run.run_config == {}
        assert run.tags.get("dagster/sensor_name") == "two_job_sensor"
        assert run.pipeline_name == "the_graph"

        freeze_datetime = freeze_datetime.add(seconds=60)
    with pendulum.test(freeze_datetime):

        # should fire the asset sensor
        evaluate_sensors(instance, workspace, executor)
        ticks = instance.get_ticks(job_sensor.get_external_origin_id(), job_sensor.selector_id)
        assert len(ticks) == 2
        validate_tick(
            ticks[0],
            job_sensor,
            freeze_datetime,
            TickStatus.SUCCESS,
        )
        run = instance.get_runs()[0]
        assert run.run_config == {"solids": {"config_solid": {"config": {"foo": "blah"}}}}
        assert run.tags
        assert run.tags.get("dagster/sensor_name") == "two_job_sensor"
        assert run.pipeline_name == "config_graph"


@pytest.mark.parametrize("executor", get_sensor_executors())
def test_bad_run_request_untargeted(executor, instance, workspace, external_repo):
    freeze_datetime = to_timezone(
        create_pendulum_time(year=2019, month=2, day=27, tz="UTC"),
        "US/Central",
    )
    with pendulum.test(freeze_datetime):
        job_sensor = external_repo.get_external_sensor("bad_request_untargeted")
        instance.start_sensor(job_sensor)

        evaluate_sensors(instance, workspace, executor)

        ticks = instance.get_ticks(job_sensor.get_external_origin_id(), job_sensor.selector_id)
        assert len(ticks) == 1
        validate_tick(
            ticks[0],
            job_sensor,
            freeze_datetime,
            TickStatus.FAILURE,
            None,
            (
                "Error in sensor bad_request_untargeted: Sensor evaluation function returned a "
                "RunRequest for a sensor lacking a specified target (job_name, job, or "
                "jobs)."
            ),
        )


@pytest.mark.parametrize("executor", get_sensor_executors())
def test_bad_run_request_mismatch(executor, instance, workspace, external_repo):
    freeze_datetime = to_timezone(
        create_pendulum_time(year=2019, month=2, day=27, tz="UTC"),
        "US/Central",
    )
    with pendulum.test(freeze_datetime):
        job_sensor = external_repo.get_external_sensor("bad_request_mismatch")
        instance.start_sensor(job_sensor)

        evaluate_sensors(instance, workspace, executor)

        ticks = instance.get_ticks(job_sensor.get_external_origin_id(), job_sensor.selector_id)
        assert len(ticks) == 1
        validate_tick(
            ticks[0],
            job_sensor,
            freeze_datetime,
            TickStatus.FAILURE,
            None,
            (
                "Error in sensor bad_request_mismatch: Sensor returned a RunRequest with "
                "job_name config_pipeline. Expected one of: ['the_graph']"
            ),
        )


@pytest.mark.parametrize("executor", get_sensor_executors())
def test_bad_run_request_unspecified(executor, instance, workspace, external_repo):
    freeze_datetime = to_timezone(
        create_pendulum_time(year=2019, month=2, day=27, tz="UTC"),
        "US/Central",
    )
    with pendulum.test(freeze_datetime):
        job_sensor = external_repo.get_external_sensor("bad_request_unspecified")
        instance.start_sensor(job_sensor)

        evaluate_sensors(instance, workspace, executor)

        ticks = instance.get_ticks(job_sensor.get_external_origin_id(), job_sensor.selector_id)
        assert len(ticks) == 1
        validate_tick(
            ticks[0],
            job_sensor,
            freeze_datetime,
            TickStatus.FAILURE,
            None,
            (
                "Error in sensor bad_request_unspecified: Sensor returned a RunRequest that "
                "did not specify job_name for the requested run. Expected one of: "
                "['the_graph', 'config_graph']"
            ),
        )


@pytest.mark.parametrize("executor", get_sensor_executors())
def test_status_in_code_sensor(executor, instance):
    freeze_datetime = to_timezone(
        create_pendulum_time(year=2019, month=2, day=27, hour=23, minute=59, second=59, tz="UTC"),
        "US/Central",
    )
    with create_test_daemon_workspace(
        workspace_load_target(attribute="the_status_in_code_repo"),
        instance=instance,
    ) as workspace:
        external_repo = next(
            iter(workspace.get_workspace_snapshot().values())
        ).repository_location.get_repository("the_status_in_code_repo")

        with pendulum.test(freeze_datetime):

            running_sensor = external_repo.get_external_sensor("always_running_sensor")
            not_running_sensor = external_repo.get_external_sensor("never_running_sensor")

            always_running_origin = running_sensor.get_external_origin()
            never_running_origin = not_running_sensor.get_external_origin()

            assert instance.get_runs_count() == 0
            assert (
                len(instance.get_ticks(always_running_origin.get_id(), running_sensor.selector_id))
                == 0
            )
            assert (
                len(
                    instance.get_ticks(
                        never_running_origin.get_id(),
                        not_running_sensor.selector_id,
                    )
                )
                == 0
            )

            assert len(instance.all_instigator_state()) == 0

            evaluate_sensors(instance, workspace, executor)

            assert instance.get_runs_count() == 0

            assert len(instance.all_instigator_state()) == 1
            instigator_state = instance.get_instigator_state(
                always_running_origin.get_id(), running_sensor.selector_id
            )
            assert instigator_state.status == InstigatorStatus.AUTOMATICALLY_RUNNING

            ticks = instance.get_ticks(
                running_sensor.get_external_origin_id(), running_sensor.selector_id
            )
            assert len(ticks) == 1
            validate_tick(
                ticks[0],
                running_sensor,
                freeze_datetime,
                TickStatus.SKIPPED,
            )

            assert (
                len(
                    instance.get_ticks(
                        never_running_origin.get_id(),
                        not_running_sensor.selector_id,
                    )
                )
                == 0
            )

        freeze_datetime = freeze_datetime.add(seconds=30)
        with pendulum.test(freeze_datetime):
            evaluate_sensors(instance, workspace, executor)
            wait_for_all_runs_to_start(instance)
            assert instance.get_runs_count() == 1
            run = instance.get_runs()[0]
            validate_run_started(run)
            ticks = instance.get_ticks(
                running_sensor.get_external_origin_id(), running_sensor.selector_id
            )
            assert len(ticks) == 2

            expected_datetime = create_pendulum_time(
                year=2019, month=2, day=28, hour=0, minute=0, second=29
            )
            validate_tick(
                ticks[0],
                running_sensor,
                expected_datetime,
                TickStatus.SUCCESS,
                [run.run_id],
            )

            assert (
                len(
                    instance.get_ticks(
                        never_running_origin.get_id(),
                        not_running_sensor.selector_id,
                    )
                )
                == 0
            )


@pytest.mark.parametrize("executor", get_sensor_executors())
def test_run_request_list_sensor(executor, instance, workspace, external_repo):
    freeze_datetime = to_timezone(
        create_pendulum_time(year=2019, month=2, day=27, hour=23, minute=59, second=59, tz="UTC"),
        "US/Central",
    )
    with pendulum.test(freeze_datetime):
        external_sensor = external_repo.get_external_sensor("request_list_sensor")
        instance.add_instigator_state(
            InstigatorState(
                external_sensor.get_external_origin(),
                InstigatorType.SENSOR,
                InstigatorStatus.RUNNING,
            )
        )
        assert instance.get_runs_count() == 0
        ticks = instance.get_ticks(
            external_sensor.get_external_origin_id(), external_sensor.selector_id
        )
        assert len(ticks) == 0

        evaluate_sensors(instance, workspace, executor)

        assert instance.get_runs_count() == 2
        ticks = instance.get_ticks(
            external_sensor.get_external_origin_id(), external_sensor.selector_id
        )
        assert len(ticks) == 1


@pytest.mark.parametrize("executor", get_sensor_executors())
def test_sensor_purge(executor, instance, workspace, external_repo):
    freeze_datetime = to_timezone(
        create_pendulum_time(year=2019, month=2, day=27, hour=23, minute=59, second=59, tz="UTC"),
        "US/Central",
    )
    with pendulum.test(freeze_datetime):
        external_sensor = external_repo.get_external_sensor("simple_sensor")
        instance.add_instigator_state(
            InstigatorState(
                external_sensor.get_external_origin(),
                InstigatorType.SENSOR,
                InstigatorStatus.RUNNING,
            )
        )
        ticks = instance.get_ticks(
            external_sensor.get_external_origin_id(), external_sensor.selector_id
        )
        assert len(ticks) == 0

        # create a tick
        evaluate_sensors(instance, workspace, executor)

        ticks = instance.get_ticks(
            external_sensor.get_external_origin_id(), external_sensor.selector_id
        )
        assert len(ticks) == 1
        freeze_datetime = freeze_datetime.add(days=6)

    with pendulum.test(freeze_datetime):
        # create another tick
        evaluate_sensors(instance, workspace, executor)
        ticks = instance.get_ticks(
            external_sensor.get_external_origin_id(), external_sensor.selector_id
        )
        assert len(ticks) == 2

        freeze_datetime = freeze_datetime.add(days=2)

    with pendulum.test(freeze_datetime):
        # create another tick, but the first tick should be purged
        evaluate_sensors(instance, workspace, executor)
        ticks = instance.get_ticks(
            external_sensor.get_external_origin_id(), external_sensor.selector_id
        )
        assert len(ticks) == 2


@pytest.mark.parametrize("executor", get_sensor_executors())
def test_sensor_custom_purge(executor, workspace, external_repo):
    freeze_datetime = to_timezone(
        create_pendulum_time(year=2019, month=2, day=27, hour=23, minute=59, second=59, tz="UTC"),
        "US/Central",
    )
    with instance_for_test(
        overrides={
            "retention": {"sensor": {"purge_after_days": {"skipped": 14}}},
            "run_launcher": {"module": "dagster._core.test_utils", "class": "MockedRunLauncher"},
        },
    ) as instance:
        with pendulum.test(freeze_datetime):
            external_sensor = external_repo.get_external_sensor("simple_sensor")
            instance.add_instigator_state(
                InstigatorState(
                    external_sensor.get_external_origin(),
                    InstigatorType.SENSOR,
                    InstigatorStatus.RUNNING,
                )
            )
            ticks = instance.get_ticks(
                external_sensor.get_external_origin_id(), external_sensor.selector_id
            )
            assert len(ticks) == 0

            # create a tick
            evaluate_sensors(instance, workspace, executor)

            ticks = instance.get_ticks(
                external_sensor.get_external_origin_id(), external_sensor.selector_id
            )
            assert len(ticks) == 1
            freeze_datetime = freeze_datetime.add(days=8)

        with pendulum.test(freeze_datetime):
            # create another tick, and the first tick should not be purged despite the fact that the
            # default purge day offset is 7
            evaluate_sensors(instance, workspace, executor)
            ticks = instance.get_ticks(
                external_sensor.get_external_origin_id(), external_sensor.selector_id
            )
            assert len(ticks) == 2

            freeze_datetime = freeze_datetime.add(days=7)

        with pendulum.test(freeze_datetime):
            # create another tick, but the first tick should be purged
            evaluate_sensors(instance, workspace, executor)
            ticks = instance.get_ticks(
                external_sensor.get_external_origin_id(), external_sensor.selector_id
            )
            assert len(ticks) == 2


@pytest.mark.parametrize("executor", get_sensor_executors())
def test_repository_namespacing(executor):
    freeze_datetime = to_timezone(
        create_pendulum_time(
            year=2019,
            month=2,
            day=27,
            hour=23,
            minute=59,
            second=59,
            tz="UTC",
        ),
        "US/Central",
    )
    with ExitStack() as exit_stack:
        instance = exit_stack.enter_context(instance_for_test())
        full_workspace = exit_stack.enter_context(
            create_test_daemon_workspace(
                workspace_load_target(attribute=None),  # load all repos
                instance=instance,
            )
        )

        full_location = next(
            iter(full_workspace.get_workspace_snapshot().values())
        ).repository_location
        external_repo = full_location.get_repository("the_repo")
        other_repo = full_location.get_repository("the_other_repo")

        # stop always on sensor
        status_in_code_repo = full_location.get_repository("the_status_in_code_repo")
        running_sensor = status_in_code_repo.get_external_sensor("always_running_sensor")
        instance.stop_sensor(
            running_sensor.get_external_origin_id(), running_sensor.selector_id, running_sensor
        )

        external_sensor = external_repo.get_external_sensor("run_key_sensor")
        other_sensor = other_repo.get_external_sensor("run_key_sensor")

        with pendulum.test(freeze_datetime):
            instance.start_sensor(external_sensor)
            assert instance.get_runs_count() == 0
            ticks = instance.get_ticks(
                external_sensor.get_external_origin_id(), external_sensor.selector_id
            )
            assert len(ticks) == 0

            instance.start_sensor(other_sensor)
            assert instance.get_runs_count() == 0
            ticks = instance.get_ticks(
                other_sensor.get_external_origin_id(), other_sensor.selector_id
            )
            assert len(ticks) == 0

            evaluate_sensors(instance, full_workspace, executor)

            wait_for_all_runs_to_start(instance)

            assert instance.get_runs_count() == 2  # both copies of the sensor

            ticks = instance.get_ticks(
                external_sensor.get_external_origin_id(), external_sensor.selector_id
            )
            assert len(ticks) == 1
            assert ticks[0].status == TickStatus.SUCCESS

            ticks = instance.get_ticks(
                other_sensor.get_external_origin_id(), other_sensor.selector_id
            )
            assert len(ticks) == 1

        # run again (after 30 seconds), to ensure that the run key maintains idempotence
        freeze_datetime = freeze_datetime.add(seconds=30)
        with pendulum.test(freeze_datetime):
            evaluate_sensors(instance, full_workspace, executor)
            assert instance.get_runs_count() == 2  # still 2
            ticks = instance.get_ticks(
                external_sensor.get_external_origin_id(), external_sensor.selector_id
            )
            assert len(ticks) == 2<|MERGE_RESOLUTION|>--- conflicted
+++ resolved
@@ -449,8 +449,6 @@
         never_running_sensor,
     ]
 
-
-<<<<<<< HEAD
 @asset
 def x():
     return 1
@@ -534,17 +532,6 @@
             )
 
 
-def workspace_load_target(attribute="the_repo"):
-    return PythonFileTarget(
-        python_file=__file__,
-        attribute=attribute,
-        working_directory=os.path.dirname(__file__),
-        location_name="test_location",
-    )
-
-
-=======
->>>>>>> a2a0f0de
 def get_sensor_executors():
     return [
         pytest.param(
